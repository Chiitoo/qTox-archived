--- conflicted
+++ resolved
@@ -485,18 +485,13 @@
     if (!isUpdateAvailable())
         return;
 
-<<<<<<< HEAD
     // If there's already an update dir, resume updating, otherwise ask the user
     QString updateDirStr = Settings::getInstance().getSettingsDirPath() + "/update/";
     QDir updateDir(updateDirStr);
 
     if ((updateDir.exists() && QFile(updateDirStr+"flist").exists())
-            || Widget::getInstance()->askMsgboxQuestion(QObject::tr("Update", "The title of a message box"),
-        QObject::tr("An update is available, do you want to download it now?\nIt will be installed when qTox restarts.")))
-=======
-    if (Widget::getInstance()->askQuestion(QObject::tr("Update", "The title of a message box"),
+            || Widget::getInstance()->askQuestion(QObject::tr("Update", "The title of a message box"),
         QObject::tr("An update is available, do you want to download it now?\nIt will be installed when qTox restarts."), true, false))
->>>>>>> 0470b5a6
     {
         downloadUpdate();
     }
