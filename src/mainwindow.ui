--- conflicted
+++ resolved
@@ -1085,11 +1085,7 @@
              <x>0</x>
              <y>0</y>
              <width>284</width>
-<<<<<<< HEAD
              <height>398</height>
-=======
-             <height>341</height>
->>>>>>> 7f5a95a5
             </rect>
            </property>
            <layout class="QVBoxLayout" name="verticalLayout_5"/>
@@ -1296,8 +1292,6 @@
     </item>
    </layout>
   </widget>
-<<<<<<< HEAD
-=======
   <widget class="QMenuBar" name="menubar">
    <property name="enabled">
     <bool>true</bool>
@@ -1312,7 +1306,6 @@
    </property>
   </widget>
   <widget class="QStatusBar" name="statusbar"/>
->>>>>>> 7f5a95a5
   <action name="actionClose">
    <property name="text">
     <string>Close</string>
