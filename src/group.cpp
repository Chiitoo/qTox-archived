--- conflicted
+++ resolved
@@ -75,14 +75,13 @@
     QString toxid = id.publicKey;
     peers[peerId] = name;
     toxids[toxid] = name;
-<<<<<<< HEAD
+
     Friend *f = FriendList::findFriend(id);
     if (f && f->hasAlias())
-=======
+
     // I don't know what this is doing here but it changes back to the old name.
     /*Friend *f = FriendList::findFriend(id);
     if (f)
->>>>>>> 7f5a95a5
     {
         peers[peerId] = f->getDisplayedName();
         toxids[toxid] = f->getDisplayedName();
