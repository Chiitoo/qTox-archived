--- conflicted
+++ resolved
@@ -980,15 +980,11 @@
         return;
     }
 
-<<<<<<< HEAD
-    if (chatLog.getNextIdx() == messages.rbegin()->first + 1) {
-=======
     if (messages.size() == 0) {
         return;
     }
 
-    if (chatLog.getNextIdx().get() == messages.rbegin()->first.get() + 1) {
->>>>>>> 7be32771
+    if (chatLog.getNextIdx() == messages.rbegin()->first + 1) {
         disableSearchText();
     } else {
         goToCurrentDate();
