/*
    Copyright (C) 2014 by Project Tox <https://tox.im>

    This file is part of qTox, a Qt-based graphical interface for Tox.

    This program is libre software: you can redistribute it and/or modify
    it under the terms of the GNU General Public License as published by
    the Free Software Foundation, either version 3 of the License, or
    (at your option) any later version.
    This program is distributed in the hope that it will be useful,
    but WITHOUT ANY WARRANTY; without even the implied warranty of
    MERCHANTABILITY or FITNESS FOR A PARTICULAR PURPOSE.

    See the COPYING file for more details.
*/

#include "src/core.h"
#include "src/nexus.h"
#include "ui_profileform.h"
#include "profileform.h"
#include "ui_mainwindow.h"
#include "src/widget/form/settingswidget.h"
#include "src/widget/maskablepixmapwidget.h"
#include "src/misc/settings.h"
#include "src/widget/croppinglabel.h"
#include "src/widget/widget.h"
#include "src/widget/gui.h"
#include "src/historykeeper.h"
#include "src/misc/style.h"
#include <QLabel>
#include <QLineEdit>
#include <QGroupBox>
#include <QApplication>
#include <QClipboard>
#include <QInputDialog>
#include <QFileDialog>
#include <QBuffer>

void ProfileForm::refreshProfiles()
{
    bodyUI->profiles->clear();
    for (QString profile : Settings::getInstance().searchProfiles())
        bodyUI->profiles->addItem(profile);
    QString current = Settings::getInstance().getCurrentProfile();
    if (current != "")
        bodyUI->profiles->setCurrentText(current);
}

ProfileForm::ProfileForm(QWidget *parent) :
    QWidget(parent)
{
    bodyUI = new Ui::IdentitySettings;
    bodyUI->setupUi(this);
    core = Core::getInstance();

    head = new QWidget(this);
    QHBoxLayout* headLayout = new QHBoxLayout();
    head->setLayout(headLayout);

    QLabel* imgLabel = new QLabel();
    headLayout->addWidget(imgLabel);

    QLabel* nameLabel = new QLabel();
    QFont bold;
    bold.setBold(true);
    nameLabel->setFont(bold);
    headLayout->addWidget(nameLabel);
    headLayout->addStretch(1);

    nameLabel->setText(tr("User Profile"));
    imgLabel->setPixmap(QPixmap(":/img/settings/identity.png").scaledToHeight(40, Qt::SmoothTransformation));

    // tox
    toxId = new ClickableTE();
    toxId->setReadOnly(true);
    toxId->setFrame(false);
    toxId->setFont(Style::getFont(Style::Small));
    toxId->setToolTip(bodyUI->toxId->toolTip());

    QVBoxLayout *toxIdGroup = qobject_cast<QVBoxLayout*>(bodyUI->toxGroup->layout());
    toxIdGroup->replaceWidget(bodyUI->toxId, toxId);
    bodyUI->toxId->hide();

    bodyUI->qrLabel->setWordWrap(true);

    profilePicture = new MaskablePixmapWidget(this, QSize(64, 64), ":/img/avatar_mask.svg");
    profilePicture->setPixmap(QPixmap(":/img/contact_dark.png"));
    profilePicture->setClickable(true);
    connect(profilePicture, SIGNAL(clicked()), this, SLOT(onAvatarClicked()));
    QHBoxLayout *publicGrouplayout = qobject_cast<QHBoxLayout*>(bodyUI->publicGroup->layout());
    publicGrouplayout->insertWidget(0, profilePicture);
    publicGrouplayout->insertSpacing(1, 7);

    timer.setInterval(750);
    timer.setSingleShot(true);
    connect(&timer, &QTimer::timeout, this, [=]() {bodyUI->toxIdLabel->setText(bodyUI->toxIdLabel->text().replace(" ✔", "")); hasCheck = false;});

    connect(bodyUI->toxIdLabel, SIGNAL(clicked()), this, SLOT(copyIdClicked()));
    connect(toxId, SIGNAL(clicked()), this, SLOT(copyIdClicked()));
    connect(core, &Core::idSet, this, &ProfileForm::setToxId);
    connect(core, &Core::statusSet, this, &ProfileForm::onStatusSet);
    connect(bodyUI->userName, SIGNAL(editingFinished()), this, SLOT(onUserNameEdited()));
    connect(bodyUI->statusMessage, SIGNAL(editingFinished()), this, SLOT(onStatusMessageEdited()));
    connect(bodyUI->loadButton, &QPushButton::clicked, this, &ProfileForm::onLoadClicked);
    connect(bodyUI->renameButton, &QPushButton::clicked, this, &ProfileForm::onRenameClicked);
    connect(bodyUI->exportButton, &QPushButton::clicked, this, &ProfileForm::onExportClicked);
    connect(bodyUI->deleteButton, &QPushButton::clicked, this, &ProfileForm::onDeleteClicked);
    connect(bodyUI->importButton, &QPushButton::clicked, this, &ProfileForm::onImportClicked);
    connect(bodyUI->newButton, &QPushButton::clicked, this, &ProfileForm::onNewClicked);

    connect(core, &Core::avStart, this, &ProfileForm::disableSwitching);
    connect(core, &Core::avStarting, this, &ProfileForm::disableSwitching);
    connect(core, &Core::avInvite, this, &ProfileForm::disableSwitching);
    connect(core, &Core::avRinging, this, &ProfileForm::disableSwitching);
    connect(core, &Core::avCancel, this, &ProfileForm::enableSwitching);
    connect(core, &Core::avEnd, this, &ProfileForm::enableSwitching);
    connect(core, &Core::avEnding, this, &ProfileForm::enableSwitching);
    connect(core, &Core::avPeerTimeout, this, &ProfileForm::enableSwitching);
    connect(core, &Core::avRequestTimeout, this, &ProfileForm::enableSwitching);

    connect(core, &Core::usernameSet, this, [=](const QString& val) { bodyUI->userName->setText(val); });
    connect(core, &Core::statusMessageSet, this, [=](const QString& val) { bodyUI->statusMessage->setText(val); });
    
    foreach(QComboBox *cb, findChildren<QComboBox*>() ) {
            cb->installEventFilter(this);
            cb->setFocusPolicy(Qt::StrongFocus);
    }
}

ProfileForm::~ProfileForm()
{
    delete bodyUI;
    head->deleteLater();
}

void ProfileForm::show(Ui::MainWindow &ui)
{
    ui.mainHead->layout()->addWidget(head);
    ui.mainContent->layout()->addWidget(this);
    head->show();
    QWidget::show();
    bodyUI->userName->setFocus(Qt::OtherFocusReason);
    bodyUI->userName->selectAll();
}

void ProfileForm::copyIdClicked()
{
    toxId->selectAll();
    QString txt = toxId->text();
    txt.replace('\n',"");
    QApplication::clipboard()->setText(txt);
    toxId->setCursorPosition(0);

    if (!hasCheck)
    {
        bodyUI->toxIdLabel->setText(bodyUI->toxIdLabel->text() + " ✔");
        hasCheck = true;
    }
    timer.start();
}

void ProfileForm::onUserNameEdited()
{
    Core::getInstance()->setUsername(bodyUI->userName->text());
}

void ProfileForm::onStatusMessageEdited()
{
    Core::getInstance()->setStatusMessage(bodyUI->statusMessage->text());
}

void ProfileForm::onSelfAvatarLoaded(const QPixmap& pic)
{
    profilePicture->setPixmap(pic);
}

void ProfileForm::setToxId(const QString& id)
{
    toxId->setText(id);
    toxId->setCursorPosition(0);

    qr = new QRWidget();
    qr->setQRData("tox:"+id);
    bodyUI->qrCode->setPixmap(QPixmap::fromImage(qr->getImage()->scaledToWidth(150)));
}

void ProfileForm::onAvatarClicked()
{
    QString filename = QFileDialog::getOpenFileName(this,
        tr("Choose a profile picture"),
        QDir::homePath(),
        Nexus::getSupportedImageFilter());
    if (filename.isEmpty())
        return;
    QFile file(filename);
    file.open(QIODevice::ReadOnly);
    if (!file.isOpen())
    {
        GUI::showError(tr("Error"), tr("Unable to open this file"));
        return;
    }

    QPixmap pic;
    if (!pic.loadFromData(file.readAll()))
    {
        GUI::showError(tr("Error"), tr("Unable to read this image"));
        return;
    }

    QByteArray bytes;
    QBuffer buffer(&bytes);
    buffer.open(QIODevice::WriteOnly);
    pic.save(&buffer, "PNG");
    buffer.close();

    if (bytes.size() >= TOX_AVATAR_MAX_DATA_LENGTH)
    {
        pic = pic.scaled(64,64, Qt::KeepAspectRatio, Qt::SmoothTransformation);
        bytes.clear();
        buffer.open(QIODevice::WriteOnly);
        pic.save(&buffer, "PNG");
        buffer.close();
    }

    if (bytes.size() >= TOX_AVATAR_MAX_DATA_LENGTH)
    {
        GUI::showError(tr("Error"), tr("This image is too big"));
        return;
    }

    Nexus::getCore()->setAvatar(TOX_AVATAR_FORMAT_PNG, bytes);
}

void ProfileForm::onLoadClicked()
{
    if (bodyUI->profiles->currentText() != Settings::getInstance().getCurrentProfile())
    {
        if (Core::getInstance()->anyActiveCalls())
            GUI::showWarning(tr("Call active", "popup title"),
                tr("You can't switch profiles while a call is active!", "popup text"));
        else
            emit Widget::getInstance()->changeProfile(bodyUI->profiles->currentText());
            // I think by directly calling the function, I may have been causing thread issues
    }
}

void ProfileForm::onRenameClicked()
{
    QString cur = bodyUI->profiles->currentText();
    QString title = tr("Rename \"%1\"", "renaming a profile").arg(cur);
    do
    {
        QString name = QInputDialog::getText(this, title, title+":");
        if (name.isEmpty()) break;
        name = Core::sanitize(name);
        QDir dir(Settings::getSettingsDirPath());
        QString file = dir.filePath(name+Core::TOX_EXT);
        if (!QFile::exists(file) || GUI::askQuestion(tr("Profile already exists", "rename confirm title"),
                tr("A profile named \"%1\" already exists. Do you want to erase it?", "rename confirm text").arg(cur)))
        {
            QFile::rename(dir.filePath(cur+Core::TOX_EXT), file);
            QFile::rename(dir.filePath(cur+".ini"), dir.filePath(name+".ini"));
            bodyUI->profiles->setItemText(bodyUI->profiles->currentIndex(), name);
            HistoryKeeper::renameHistory(cur, name);
            bool resetAutorun = Settings::getInstance().getAutorun();
            Settings::getInstance().setAutorun(false);
            Settings::getInstance().setCurrentProfile(name);
            if (resetAutorun)
                Settings::getInstance().setAutorun(true);                   // fixes -p flag in autostart command line
            break;
        }
    } while (true);
}

void ProfileForm::onExportClicked()
{
    QString current = bodyUI->profiles->currentText() + Core::TOX_EXT;
    QString path = QFileDialog::getSaveFileName(0, tr("Export profile", "save dialog title"),
                    QDir::home().filePath(current),
                    tr("Tox save file (*.tox)", "save dialog filter"));
    if (!path.isEmpty())
    {
        if (!Nexus::isFilePathWritable(path))
        {
            GUI::showWarning(tr("Location not writable","Title of permissions popup"), tr("You do not have permission to write that location. Choose another, or cancel the save dialog.", "text of permissions popup"));
            return;
        }
        if (!QFile::copy(QDir(Settings::getSettingsDirPath()).filePath(current), path))
            GUI::showWarning(tr("Failed to copy file"), tr("The file you chose could not be written to."));
    }
}

void ProfileForm::onDeleteClicked()
{
    if (Settings::getInstance().getCurrentProfile() == bodyUI->profiles->currentText())
    {
        GUI::showWarning(tr("Profile currently loaded","current profile deletion warning title"), tr("This profile is currently in use. Please load a different profile before deleting this one.","current profile deletion warning text"));
    }
    else
    {
        if (GUI::askQuestion(tr("Deletion imminent!","deletion confirmation title"),
                          tr("Are you sure you want to delete this profile?","deletion confirmation text")))
        {
            QString profile = bodyUI->profiles->currentText();
            QDir dir(Settings::getSettingsDirPath());

            QFile::remove(dir.filePath(profile + Core::TOX_EXT));
            QFile::remove(dir.filePath(profile + ".ini"));
            QFile::remove(HistoryKeeper::getHistoryPath(profile, 0));
            QFile::remove(HistoryKeeper::getHistoryPath(profile, 1));

            bodyUI->profiles->removeItem(bodyUI->profiles->currentIndex());
            bodyUI->profiles->setCurrentText(Settings::getInstance().getCurrentProfile());
        }
    }
}

void ProfileForm::onImportClicked()
{
    QString path = QFileDialog::getOpenFileName(0,
                                                tr("Import profile", "import dialog title"),
                                                QDir::homePath(),
                                                tr("Tox save file (*.tox)", "import dialog filter"));
    if (path.isEmpty())
        return;

    QFileInfo info(path);
    QString profile = info.completeBaseName();

    if (info.suffix() != "tox")
    {
        GUI::showWarning(tr("Ignoring non-Tox file", "popup title"),
                         tr("Warning: you've chosen a file that is not a Tox save file; ignoring.", "popup text"));
        return;
    }

    QString profilePath = QDir(Settings::getSettingsDirPath()).filePath(profile + Core::TOX_EXT);

    if (QFileInfo(profilePath).exists() && !GUI::askQuestion(tr("Profile already exists", "import confirm title"),
            tr("A profile named \"%1\" already exists. Do you want to erase it?", "import confirm text").arg(profile)))
        return;

    QFile::copy(path, profilePath);
    bodyUI->profiles->addItem(profile);
}

void ProfileForm::onStatusSet(Status)
{
    refreshProfiles();
}

void ProfileForm::onNewClicked()
{
    emit Widget::getInstance()->changeProfile(QString());
}

void ProfileForm::disableSwitching()
{
    bodyUI->loadButton->setEnabled(false);
    bodyUI->newButton->setEnabled(false);
}

void ProfileForm::enableSwitching()
{
    if (!core->anyActiveCalls())
    {
        bodyUI->loadButton->setEnabled(true);
        bodyUI->newButton->setEnabled(true);
    }
}

void ProfileForm::showEvent(QShowEvent *event)
{
    refreshProfiles();
    QWidget::showEvent(event);
}

<<<<<<< HEAD
void ProfileForm::on_copyQr_clicked()
{
    QApplication::clipboard()->setImage(*qr->getImage());
}

void ProfileForm::on_saveQr_clicked()
{
    QString current = bodyUI->profiles->currentText() + ".png";
    QString path = QFileDialog::getSaveFileName(0, tr("Save", "save qr image"),
                   QDir::home().filePath(current),
                   tr("Save QrCode (*.png)", "save dialog filter"));
    if (!path.isEmpty())
    {
        if (!Nexus::isFilePathWritable(path))
        {
            GUI::showWarning(tr("Location not writable","Title of permissions popup"), tr("You do not have permission to write that location. Choose another, or cancel the save dialog.", "text of permissions popup"));
            return;
        }
        if (!qr->saveImage(path))
            GUI::showWarning(tr("Failed to copy file"), tr("The file you chose could not be written to."));
    }
=======
bool ProfileForm::eventFilter(QObject *o, QEvent *e)
{
    if ((e->type() == QEvent::Wheel) &&
         (qobject_cast<QComboBox*>(o) || qobject_cast<QAbstractSpinBox*>(o) ))
    {
        e->ignore();
        return true;
    }
    return QWidget::eventFilter(o, e);
>>>>>>> 209f8a19
}<|MERGE_RESOLUTION|>--- conflicted
+++ resolved
@@ -120,8 +120,9 @@
 
     connect(core, &Core::usernameSet, this, [=](const QString& val) { bodyUI->userName->setText(val); });
     connect(core, &Core::statusMessageSet, this, [=](const QString& val) { bodyUI->statusMessage->setText(val); });
-    
-    foreach(QComboBox *cb, findChildren<QComboBox*>() ) {
+
+    for (QComboBox* cb : findChildren<QComboBox*>())
+    {
             cb->installEventFilter(this);
             cb->setFocusPolicy(Qt::StrongFocus);
     }
@@ -375,7 +376,6 @@
     QWidget::showEvent(event);
 }
 
-<<<<<<< HEAD
 void ProfileForm::on_copyQr_clicked()
 {
     QApplication::clipboard()->setImage(*qr->getImage());
@@ -397,7 +397,8 @@
         if (!qr->saveImage(path))
             GUI::showWarning(tr("Failed to copy file"), tr("The file you chose could not be written to."));
     }
-=======
+}
+
 bool ProfileForm::eventFilter(QObject *o, QEvent *e)
 {
     if ((e->type() == QEvent::Wheel) &&
@@ -407,5 +408,4 @@
         return true;
     }
     return QWidget::eventFilter(o, e);
->>>>>>> 209f8a19
 }