--- conflicted
+++ resolved
@@ -38,15 +38,12 @@
 #include "src/widget/widget.h"
 #include "src/widget/maskablepixmapwidget.h"
 #include "src/widget/croppinglabel.h"
-<<<<<<< HEAD
 #include "src/chatlog/chatmessage.h"
 #include "src/chatlog/content/filetransferwidget.h"
 #include "src/chatlog/chatlinecontentproxy.h"
 #include "src/chatlog/content/text.h"
 #include "src/chatlog/chatlog.h"
-=======
 #include "src/offlinemsgengine.h"
->>>>>>> 94e30b9e
 
 ChatForm::ChatForm(Friend* chatFriend)
     : f(chatFriend)
@@ -62,18 +59,8 @@
     statusMessageLabel->setMinimumHeight(Style::getFont(Style::Medium).pixelSize());
 
     callConfirm = nullptr;
-<<<<<<< HEAD
-    
-=======
-
     offlineEngine = new OfflineMsgEngine(f);
 
-    isTypingLabel = new QLabel();
-    QFont font = isTypingLabel->font();
-    font.setItalic(true);
-    font.setPixelSize(8);
-    isTypingLabel->setFont(font);
->>>>>>> 94e30b9e
     typingTimer.setSingleShot(true);
 
     netcam = new NetCamView();
@@ -100,13 +87,7 @@
     connect(micButton, SIGNAL(clicked()), this, SLOT(onMicMuteToggle()));
     connect(volButton, SIGNAL(clicked()), this, SLOT(onVolMuteToggle()));
     connect(Core::getInstance(), &Core::fileSendFailed, this, &ChatForm::onFileSendFailed);
-<<<<<<< HEAD
-    connect(this, SIGNAL(chatAreaCleared()), this, SLOT(clearReciepts()));
-=======
     connect(this, SIGNAL(chatAreaCleared()), getOfflineMsgEngine(), SLOT(removeAllReciepts()));
-    connect(nameLabel, &CroppingLabel::textChanged, this, [=](QString text, QString orig)
-        {if (text != orig) emit aliasChanged(text);} );
->>>>>>> 94e30b9e
     connect(&typingTimer, &QTimer::timeout, this, [=]{Core::getInstance()->sendTyping(f->getFriendID(), false);});
     connect(nameLabel, &CroppingLabel::textChanged, this, [=](QString text, QString orig) {
         if (text != orig) emit aliasChanged(text);
@@ -826,13 +807,9 @@
                 if (!isAction)
                     rec = Core::getInstance()->sendMessage(f->getFriendID(), msg->toString());
                 else
-<<<<<<< HEAD
                     rec = Core::getInstance()->sendAction(f->getFriendID(), msg->toString());
-                registerReceipt(rec, it.id, msg);
-=======
-                    rec = Core::getInstance()->sendMessage(f->getFriendID(), ca->getRawMessage());
-                getOfflineMsgEngine()->registerReceipt(rec, it.id, ca);
->>>>>>> 94e30b9e
+                
+                getOfflineMsgEngine()->registerReceipt(rec, it.id, msg);
             }
         }
         historyMessages.prepend(msg);
@@ -915,32 +892,6 @@
     return cD + res.sprintf("%dd%02dh %02dm %02ds", days, hours, minutes, seconds);
 }
 
-<<<<<<< HEAD
-void ChatForm::registerReceipt(int receipt, int messageID, ChatMessage::Ptr msg)
-{
-    receipts[receipt] = messageID;
-    undeliveredMsgs[messageID] = msg;
-}
-
-void ChatForm::dischargeReceipt(int receipt)
-{
-    auto it = receipts.find(receipt);
-    if (it != receipts.end())
-    {
-        int mID = it.value();
-        auto msgIt = undeliveredMsgs.find(mID);
-        if (msgIt != undeliveredMsgs.end())
-        {
-            HistoryKeeper::getInstance()->markAsSent(mID);
-            msgIt.value()->markAsSent(QDateTime::currentDateTime());
-            undeliveredMsgs.erase(msgIt);
-        }
-        receipts.erase(it);
-    }
-}
-
-=======
->>>>>>> 94e30b9e
 void ChatForm::setFriendTyping(bool isTyping)
 {
     chatWidget->setTypingNotificationVisible(isTyping);
@@ -951,35 +902,6 @@
         text->setText("<div class=typing>" + QString("%1 is typing").arg(f->getDisplayedName()) + "</div>");
 }
 
-<<<<<<< HEAD
-void ChatForm::clearReciepts()
-{
-    receipts.clear();
-    undeliveredMsgs.clear();
-}
-
-void ChatForm::deliverOfflineMsgs()
-{
-    if (!Settings::getInstance().getFauxOfflineMessaging())
-        return;
-
-    QMap<int, ChatMessage::Ptr> msgs = undeliveredMsgs;
-    clearReciepts();
-
-    for (auto iter = msgs.begin(); iter != msgs.end(); iter++)
-    {
-        QString messageText = iter.value()->toString();
-        int rec;
-        if (iter.value()->isAction())
-            rec = Core::getInstance()->sendAction(f->getFriendID(), messageText);
-        else
-            rec = Core::getInstance()->sendMessage(f->getFriendID(), messageText);
-        registerReceipt(rec, iter.key(), iter.value());
-    }
-}
-
-=======
->>>>>>> 94e30b9e
 void ChatForm::show(Ui::MainWindow &ui)
 {
     GenericChatForm::show(ui);
