--- conflicted
+++ resolved
@@ -90,11 +90,7 @@
     void onAnswerCallTriggered();
     void onHangupCallTriggered();
     void onCancelCallTriggered();
-<<<<<<< HEAD
-=======
     void onRejectCallTriggered();
-    void onFileTansBtnClicked(QString widgetName, QString buttonName);
->>>>>>> 5bd3cd04
     void onFileSendFailed(int FriendId, const QString &fname);
     void onLoadHistory();
     void onUpdateTime();
@@ -104,12 +100,8 @@
     // drag & drop
     void dragEnterEvent(QDragEnterEvent* ev);
     void dropEvent(QDropEvent* ev);
-<<<<<<< HEAD
     void registerReceipt(int receipt, int messageID, ChatMessage::Ptr msg);
-=======
     virtual void hideEvent(QHideEvent* event);
-    void registerReceipt(int receipt, int messageID, MessageActionPtr msg);
->>>>>>> 5bd3cd04
 
 private:
     Friend* f;
@@ -127,14 +119,10 @@
     void stopCounter();
     QString secondsToDHMS(quint32 duration);
     QHash<int, int> receipts;
-<<<<<<< HEAD
     QMap<int, ChatMessage::Ptr> undeliveredMsgs;
     bool isTyping;
-=======
-    QMap<int, MessageActionPtr> undeliveredMsgs;
     CallConfirmWidget *callConfirm;
     void enableCallButtons();    
->>>>>>> 5bd3cd04
 };
 
 #endif // CHATFORM_H