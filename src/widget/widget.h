--- conflicted
+++ resolved
@@ -137,11 +137,7 @@
     void playRingtone();
     void onIconClick(QSystemTrayIcon::ActivationReason);
     void onUserAwayCheck();
-<<<<<<< HEAD
-=======
     void onEventIconTick();
-    void getPassword(QString info, int passtype, uint8_t* salt);
->>>>>>> c7b110f9
     void onFriendTypingChanged(int friendId, bool isTyping);
     void onSetShowSystemTray(bool newValue);
     void onSplitterMoved(int pos, int index);
