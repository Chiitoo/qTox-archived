--- conflicted
+++ resolved
@@ -133,11 +133,7 @@
     void playRingtone();
     void onIconClick(QSystemTrayIcon::ActivationReason);
     void onUserAwayCheck();
-<<<<<<< HEAD
-    void getPassword(QString info, int passtype, uint8_t* salt);
     void onFriendTypingChanged(int friendId, bool isTyping);
-=======
->>>>>>> de6a443f
     void onSetShowSystemTray(bool newValue);
     void onSplitterMoved(int pos, int index);
 
