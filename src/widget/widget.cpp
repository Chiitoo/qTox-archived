--- conflicted
+++ resolved
@@ -908,10 +908,7 @@
         return;
 
     if (result == -1)
-<<<<<<< HEAD
         g->chatForm->addSystemInfoMessage("Message failed to send", "red", QDateTime::currentDateTime());
-=======
-        g->chatForm->addSystemInfoMessage("Message failed to send", "red");
 }
 
 void Widget::getPassword()
@@ -921,5 +918,4 @@
     //    core->clearPassword();
     //else
     //    core->setPassword(password);
->>>>>>> 18d1ee9f
 }