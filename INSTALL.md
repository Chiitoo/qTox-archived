# Install Instructions
- [Dependencies](#dependencies)
- [Linux](#linux)
  - [Simple install](#simple-install)
    - [Arch](#arch-easy)
    - [Debian](#debian-easy)
    - [Fedora](#fedora-easy)
    - [Gentoo](#gentoo-easy)
    - [openSUSE](#opensuse-easy)
    - [Slackware](#slackware-easy)
    - [Ubuntu](#ubuntu-easy)
  - [Install git](#install-git)
    - [Arch](#arch-git)
    - [Debian](#debian-git)
    - [Fedora](#fedora-git)
    - [openSUSE](#opensuse-git)
    - [Ubuntu](#ubuntu-git)
  - [Clone qTox](#clone-qtox)
  - [GCC, Qt, FFmpeg, OpenAL Soft and qrencode](#other-deps)
    - [Arch](#arch-other-deps)
    - [Debian](#debian-other-deps)
    - [Fedora](#fedora-other-deps)
    - [openSUSE](#opensuse-other-deps)
    - [Slackware](#slackware-other-deps)
    - [Ubuntu](#ubuntu-other-deps)
  - [Compile dependencies](#compile-dependencies)
    - [docker](#docker)
    - [Compile toxcore](#compile-toxcore)
    - [Compile extensions](#compile-extensions)
  - [Compile qTox](#compile-qtox)
  - [Security hardening with AppArmor](#security-hardening-with-apparmor)
- [BSD](#bsd)
  - [FreeBSD](#freebsd-easy)
- [OS X](#osx)
- [Windows](#windows)
  - [Cross-compile from Linux](#cross-compile-from-linux)
  - [Native](#native)
- [Compile-time switches](#compile-time-switches)

## Dependencies

| Name                     | Version     | Modules                                                  |
|--------------------------|-------------|----------------------------------------------------------|
| [Qt]                     | >= 5.7.1    | concurrent, core, gui, network, opengl, svg, widget, xml |
| [GCC]/[MinGW]            | >= 4.8      | C++11 enabled                                            |
| [toxcore]                | >= 0.2.10   | core, av                                                 |
| [FFmpeg]                 | >= 2.6.0    | avformat, avdevice, avcodec, avutil, swscale             |
| [CMake]                  | >= 3.7.2    |                                                          |
| [OpenAL Soft]            | >= 1.16.0   |                                                          |
| [qrencode]               | >= 3.0.3    |                                                          |
| [sqlcipher]              | >= 3.2.0    |                                                          |
| [pkg-config]             | >= 0.28     |                                                          |
| [snorenotify]            | >= 0.7.0    | optional dependency                                      |
| [toxext]                 | >= 0.0.3    |                                                          |
| [tox_extension_messages] | >= 0.0.3    |                                                          |

## Optional dependencies

They can be disabled/enabled by passing arguments to `cmake` command when
building qTox.

If they are missing, qTox is built without support for the functionality.

### Development dependencies

Dependencies needed to run tests / code formatting, etc. Disabled if
dependencies are missing.

| Name    | Version |
|---------|---------|
| [Check] | >= 0.9  |

### Spell checking support

| Name     | Version |
|----------|---------|
| [sonnet] | >= 5.45 |

Use `-DSPELL_CHECK=OFF` to disable it.

**Note:** Specified version was tested and works well. You can try to use older
version, but in this case you may have some errors (including a complete lack
of spell check).

### Linux

#### Auto-away support

| Name            | Version  |
|-----------------|----------|
| [libXScrnSaver] | >= 1.2   |
| [libX11]        | >= 1.6.0 |

Disabled if dependencies are missing during compilation.

#### Snorenotify desktop notification backend

Disabled by default

| Name              | Version   |
|-------------------|-----------|
| [snorenotify]     | >= 0.7.0  |

To enable: `-DDESKTOP_NOTIFICATIONS=True`


## Linux
### Simple install

Easy qTox install is provided for variety of distributions:

* [Arch](#arch)
* [Debian](#debian)
* [Fedora](#fedora)
* [Gentoo](#gentoo)
* [Slackware](#slackware)
* [Ubuntu](#ubuntu)

---

<a name="arch-easy" />

#### Arch

PKGBUILD is available in the `community` repo, to install:

```bash
pacman -S qtox
```

<a name="debian-easy" />

#### Debian

qTox is available in the [Main](https://tracker.debian.org/pkg/qtox) repo, to install:

```bash
sudo apt install qtox
```

<a name="fedora-easy" />

#### Fedora

qTox is available in the [RPM Fusion](https://rpmfusion.org/) repo, to install:

```bash
dnf install qtox
```

<a name="gentoo-easy" />

#### Gentoo

qTox is available in Gentoo.

To install:

```bash
emerge qtox
```

<a name="opensuse-easy" />

#### openSUSE

qTox is available in openSUSE Factory.

To install in openSUSE 15.0 or newer:

```bash
zypper in qtox
```

To install in openSUSE 42.3:

```bash
zypper ar -f https://download.opensuse.org/repositories/server:/messaging/openSUSE_Leap_42.3 server:messaging
zypper in qtox
```

<a name="slackware-easy" />

#### Slackware

qTox SlackBuild and all of its dependencies can be found here:
http://slackbuilds.org/repository/14.2/network/qTox/

----

If your distribution is not listed, or you want / need to compile qTox, there
are provided instructions.


----

Most of the dependencies should be available through your package manager. You
may either follow the directions below, or simply run `./simple_make.sh` after
cloning this repository, which will attempt to automatically download
dependencies followed by compilation.

<a name="ubuntu-easy" />

#### Ubuntu

qTox is available in the [Universe](https://packages.ubuntu.com/focal/qtox) repo, to install:

```bash
sudo apt install qtox
```

### Install git
In order to clone the qTox repository you need Git.


<a name="arch-git" />

#### Arch Linux

```bash
sudo pacman -S --needed git
```

<a name="debian-git" />

#### Debian

```bash
sudo apt-get install git
```

<a name="fedora-git" />

#### Fedora

```bash
sudo dnf install git
```

<a name="opensuse-git" />

#### openSUSE

```bash
sudo zypper install git
```

<a name="ubuntu-git" />

#### Ubuntu

```bash
sudo apt-get install git
```


### Clone qTox

Afterwards open a new terminal, change to a directory of your choice and clone
the repository:

```bash
cd /home/$USER
git clone https://github.com/qTox/qTox.git qTox
cd qTox
```

The following steps assumes that you cloned the repository at
`/home/$USER/qTox`.  If you decided to choose another location, replace
corresponding parts.


### Docker

Development can be done within one of the many provided docker containers. See the available configurations in docker-compose.yml. These docker images have all the required dependencies for development already installed. Run `docker compose run --rm ubuntu_lts` and proceed to [compiling qTox](#compile-qtox). If you want to avoid compiling as root in the docker image, you can run `USER_ID=$(id -u) GROUP_ID=$(id -g) docker compose run --rm ubuntu_lts` instead.

NOTE: qtox will not run in the docker container unless your x11 session allows connections from other users. If X11 is giving you issues in the docker image, try `xhost +` on your host machine

<a name="other-deps" />

### GCC, Qt, FFmpeg, OpenAL Soft and qrencode

<a name="arch-other-deps" />

Please see buildscripts/docker/Dockerfile... for your distribution for an up to date list of commands to set up your build environment

### Compile dependencies

<a name="compile-toxcore" />

#### Compile toxcore

Provided that you have all required dependencies installed, you can simply run:

```bash
git clone https://github.com/toktok/c-toxcore.git toxcore
cd toxcore
# Note: See buildscirpts/download/download_toxcore.sh for which version should be checked out
cmake . -DBOOTSTRAP_DAEMON=OFF
make -j$(nproc)
sudo make install

# we don't know what whether user runs 64 or 32 bits, and on some distros
# (Fedora, openSUSE) lib/ doesn't link to lib64/, so add both
echo '/usr/local/lib64/' | sudo tee -a /etc/ld.so.conf.d/locallib.conf
echo '/usr/local/lib/' | sudo tee -a /etc/ld.so.conf.d/locallib.conf
sudo ldconfig
```

<a name="compile-extensions" />

#### Compile extensions

qTox uses the toxext library and some of the extensions that go with it.

You will likely have to compile these yourself.

```bash
git clone https://github.com/toxext/toxext.git toxext
cd toxext
# Note: See buildscirpts/download/download_toxext.sh for which version should be checked out
cmake .
make -j$(nproc)
sudo make install
```

```bash
git clone https://github.com/toxext/tox_extension_messages.git tox_extension_messages
cd tox_extension_messages
# Note: See buildscirpts/download/download_toxext_messages.sh for which version should be checked out
cmake .
make -j$(nproc)
sudo make install
```

### Compile qTox

**Make sure that all the dependencies are installed.**  If you experience
problems with compiling, it's most likely due to missing dependencies, so please
make sure that you did install *all of them*.

If you are compiling on Fedora 25, you must add libtoxcore to the
`PKG_CONFIG_PATH` environment variable manually:

```
# we don't know what whether user runs 64 or 32 bits, and on some distros
# (Fedora, openSUSE) lib/ doesn't link to lib64/, so add both
export PKG_CONFIG_PATH="$PKG_CONFIG_PATH:/usr/local/lib64/pkgconfig"
export PKG_CONFIG_PATH="$PKG_CONFIG_PATH:/usr/local/lib/pkgconfig"
```

Run in qTox directory to compile:

```bash
cmake .
make -j$(nproc)
```

Now you can start compiled qTox with `./qtox`

Congratulations, you've compiled qTox `:)`


#### Debian / Ubuntu / Mint

If the compiling process stops with a missing dependency like:
`... libswscale/swscale.h missing` try:

```bash
apt-file search libswscale/swscale.h
```

And install the package that provides the missing file.
Start make again. Repeat if necessary until all dependencies are installed. If
you can, please note down all additional dependencies you had to install that
aren't listed here, and let us know what is missing `;)`


---

### Security hardening with AppArmor

See [AppArmor] to enable confinement for increased security.

## BSD

<<<<<<< HEAD
<a name="freebsd-easy" />
=======
<a name="osx" />

## OS X

Supported OS X versions: >=10.15.

Compiling qTox on OS X for development requires 2 tools:
[Xcode](https://developer.apple.com/xcode/) and [homebrew](https://brew.sh).

### Automated Script

You can now set up your OS X system to compile qTox automatically thanks to the
script in: `./osx/qTox-Mac-Deployer-ULTIMATE.sh`

This script can be run independently of the qTox repo and is all that's needed
to build from scratch on OS X.

To use this script you must launch terminal which can be found:
`Applications > Utilities > Terminal.app`

If you wish to lean more you can run `./qTox-Mac-Deployer-ULTIMATE.sh -h`

Note that the script will revert any non-committed changes to qTox repository
during the `update` phase.
>>>>>>> 54345d10

#### FreeBSD

qTox is available as a binary package. To install the qTox package:

```bash
pkg install qTox
```

The qTox port is also available at ``net-im/qTox``. To build and install qTox
from sources using the port:

```bash
cd /usr/ports/net-im/qTox
make install clean
```

<a name="osx" />

## OS X

Supported OS X versions: >=10.13. (NOTE: only 10.13 is tested during CI)

Compiling qTox on OS X for development requires 2 tools:
[Xcode](https://developer.apple.com/xcode/) and [homebrew](https://brew.sh).

### Manual Compiling
#### Required Libraries

Install homebrew if you don't have it:

```bash
ruby -e "$(curl -fsSL https://raw.githubusercontent.com/Homebrew/install/master/install)"
```

First, clone qTox.

```bash
git clone https://github.com/qTox/qTox
cd qTox
```

Then install required dependencies available via `brew`.

```bash
brew bundle --file osx/Brewfile
```

Then, install [toxcore](https://github.com/toktok/c-toxcore/blob/master/INSTALL.md), [ToxExt](https://github.com/toxext/toxext), and [tox_extension_messages](https://github.com/toxext/tox_extension_messages.

```bash
buildscripts/build_toxcore_linux.sh
```

Finally, build qTox.

#### Compiling

```bash
mkdir -p _build
cd _build
cmake .. -DCMAKE_PREFIX_PATH=$(brew --prefix qt@5)
make -j$(sysctl -n hw.ncpu)
make install
```

#### Running qTox

`qTox.dmg` should be in your build directory. You can install qTox from the dmg
to your Applications folder, or run qTox directly from the dmg.

<a name="windows" />

## Windows

Only cross-compiling from Linux is supported and tested in CI, but building
under MSYS should also work.

### Cross-compile from Linux

See [`windows/cross-compile`](windows/cross-compile).

## Compile-time switches

They are passed as an argument to `cmake` command. E.g. with a switch `SWITCH`
that has value `YES` it would be passed to `cmake` in a following manner:

```bash
cmake -DSWITCH=yes
```

Switches:

- `SMILEYS`, values:
  - if not defined or an unsupported value is passed, all emoticon packs are
    included
  - `DISABLED` – don't include any emoticon packs, custom ones are still loaded
  - `MIN` – minimal support for emoticons, only a single emoticon pack is
    included


[AppArmor]: /security/apparmor/README.md
[Atk]: https://wiki.gnome.org/Accessibility
[Cairo]: https://www.cairographics.org/
[Check]: https://libcheck.github.io/check/
[CMake]: https://cmake.org/
[DBus Menu]: https://launchpad.net/libdbusmenu
[FFmpeg]: https://www.ffmpeg.org/
[GCC]: https://gcc.gnu.org/
[libX11]: https://www.x.org/wiki/
[libXScrnSaver]: https://www.x.org/wiki/Releases/ModuleVersions/
[MinGW]: http://www.mingw.org/
[OpenAL Soft]: http://kcat.strangesoft.net/openal.html
[Pango]: http://www.pango.org/
[pkg-config]: https://www.freedesktop.org/wiki/Software/pkg-config/
[qrencode]: https://fukuchi.org/works/qrencode/
[Qt]: https://www.qt.io/
[toxcore]: https://github.com/TokTok/c-toxcore/
[sonnet]: https://github.com/KDE/sonnet
[snorenotify]: https://techbase.kde.org/Projects/Snorenotify
[sqlcipher]: https://github.com/sqlcipher/sqlcipher
[toxext]: https://github.com/toxext/toxext
[tox_extension_messages]: https://github.com/toxext/tox_extension_messages<|MERGE_RESOLUTION|>--- conflicted
+++ resolved
@@ -384,34 +384,7 @@
 
 ## BSD
 
-<<<<<<< HEAD
 <a name="freebsd-easy" />
-=======
-<a name="osx" />
-
-## OS X
-
-Supported OS X versions: >=10.15.
-
-Compiling qTox on OS X for development requires 2 tools:
-[Xcode](https://developer.apple.com/xcode/) and [homebrew](https://brew.sh).
-
-### Automated Script
-
-You can now set up your OS X system to compile qTox automatically thanks to the
-script in: `./osx/qTox-Mac-Deployer-ULTIMATE.sh`
-
-This script can be run independently of the qTox repo and is all that's needed
-to build from scratch on OS X.
-
-To use this script you must launch terminal which can be found:
-`Applications > Utilities > Terminal.app`
-
-If you wish to lean more you can run `./qTox-Mac-Deployer-ULTIMATE.sh -h`
-
-Note that the script will revert any non-committed changes to qTox repository
-during the `update` phase.
->>>>>>> 54345d10
 
 #### FreeBSD
 
@@ -433,7 +406,7 @@
 
 ## OS X
 
-Supported OS X versions: >=10.13. (NOTE: only 10.13 is tested during CI)
+Supported OS X versions: >=10.15.
 
 Compiling qTox on OS X for development requires 2 tools:
 [Xcode](https://developer.apple.com/xcode/) and [homebrew](https://brew.sh).
