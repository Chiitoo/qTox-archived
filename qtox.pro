#-------------------------------------------------
#
# Project created by QtCreator 2014-06-22T14:07:35
#
#-------------------------------------------------


#    Copyright (C) 2014 by Project Tox <https://tox.im>
#
#    This file is part of qTox, a Qt-based graphical interface for Tox.
#
#    This program is libre software: you can redistribute it and/or modify
#    it under the terms of the GNU General Public License as published by
#    the Free Software Foundation, either version 3 of the License, or
#    (at your option) any later version.
#    This program is distributed in the hope that it will be useful,
#    but WITHOUT ANY WARRANTY; without even the implied warranty of
#    MERCHANTABILITY or FITNESS FOR A PARTICULAR PURPOSE.
#
#    See the COPYING file for more details.


QT       += core gui network xml opengl sql
greaterThan(QT_MAJOR_VERSION, 4): QT += widgets

TARGET    = qtox
TEMPLATE  = app
FORMS    += \
<<<<<<< HEAD
    mainwindow.ui \
    widget/form/settings/generalsettings.ui \
    widget/form/settings/avsettings.ui \
    widget/form/settings/identitysettings.ui \
    widget/form/settings/privacysettings.ui \
    widget/form/loadhistorydialog.ui
=======
    src/mainwindow.ui \
    src/widget/form/settings/generalsettings.ui \
    src/widget/form/settings/avsettings.ui \
    src/widget/form/settings/identitysettings.ui
>>>>>>> e33a37c5
CONFIG   += c++11

TRANSLATIONS = translations/de.ts \
               translations/fr.ts \
               translations/it.ts \
               translations/ru.ts \
               translations/pirate.ts \
               translations/pl.ts \
               translations/fi.ts \
               translations/mannol.ts \
               translations/uk.ts

RESOURCES += res.qrc

contains(JENKINS,YES) {
	INCLUDEPATH += ./libs/include/
} else {
	INCLUDEPATH += libs/include
}

# Rules for Windows, Mac OSX, and Linux
win32 {
    LIBS += -liphlpapi -L$$PWD/libs/lib -ltoxav -ltoxcore -lvpx -lpthread
    LIBS += -L$$PWD/libs/lib -lopencv_core248 -lopencv_highgui248 -lopencv_imgproc248 -lOpenAL32 -lopus
    LIBS += -lz -lopengl32 -lole32 -loleaut32 -luuid -lvfw32 -ljpeg -ltiff -lpng -ljasper -lIlmImf -lHalf -lws2_32
} else {
    macx {
        LIBS += -L$$PWD/libs/lib/ -ltoxcore -ltoxav -lsodium -lvpx -framework OpenAL -lopencv_core -lopencv_highgui
    } else {
        # If we're building a package, static link libtox[core,av] and libsodium, since they are not provided by any package
        contains(STATICPKG, YES) {
            target.path = /usr/bin
            INSTALLS += target
            LIBS += -L$$PWD/libs/lib/ -lopus -lvpx -lopenal -Wl,-Bstatic -ltoxcore -ltoxav -lsodium -lopencv_highgui -lopencv_imgproc -lopencv_core -lz -Wl,-Bdynamic
	    LIBS += -Wl,-Bstatic -ljpeg -ltiff -lpng -ljasper -lIlmImf -lIlmThread -lIex -ldc1394 -lraw1394 -lHalf -lz -llzma -ljbig
	    LIBS += -Wl,-Bdynamic -ltbb -lv4l1 -lv4l2 -lgnutls -lrtmp -lgnutls -lavformat -lavcodec -lavutil -lavfilter -lswscale -lusb-1.0

        } else {
            LIBS += -L$$PWD/libs/lib/ -ltoxcore -ltoxav -lvpx -lopenal -lopencv_core -lopencv_highgui -lopencv_imgproc
        }

        contains(JENKINS, YES) {
            LIBS = ./libs/lib/libtoxav.a ./libs/lib/libvpx.a ./libs/lib/libopus.a ./libs/lib/libtoxcore.a ./libs/lib/libsodium.a -lopencv_core -lopencv_highgui -lopenal
        }
    }
}


#### Static linux build
#LIBS += -Wl,-Bstatic -ltoxcore -ltoxav -lsodium -lvpx -lopus \
#      -lgstbase-0.10 -lgstreamer-0.10 -lgmodule-2.0 -lgstaudio-0.10 -lxml2 \
#       -lX11-xcb -lXi -lxcb-render-util -lxcb-glx -lxcb-render -ldbus-1 \
#    -lxcb -lXau -lXdmcp -lxcb-image -lxcb-icccm -lxcb-sync -lxcb-xfixes -lxcb-shm -lxcb-randr -lxcb-shape \
#    -lxcb-keysyms -lxcb-xkb -lfontconfig -lfreetype -lXrender -lXext -lX11 \
#   -lpng -lz -licui18n -licuuc -licudata -lm -lgthread-2.0 \
#     -pthread -lrt -lGL -lpthread -Wl,-Bdynamic -ldl -lc
#QMAKE_CXXFLAGS += -Os -flto -static-libstdc++ -static-libgcc

<<<<<<< HEAD
HEADERS  += widget/form/addfriendform.h \
    widget/form/chatform.h \
    widget/form/groupchatform.h \
    widget/form/settingswidget.h \
    widget/form/settings/genericsettings.h \
    widget/form/settings/generalform.h \
    widget/form/settings/identityform.h \
    widget/form/settings/privacyform.h \
    widget/form/settings/avform.h \
    widget/form/filesform.h \
    widget/tool/chattextedit.h \
    widget/tool/friendrequestdialog.h \
    widget/friendwidget.h \
    widget/groupwidget.h \
    widget/widget.h \
    friend.h \
    group.h \
    grouplist.h \
    misc/settings.h \
    core.h \
    friendlist.h \
    misc/cdata.h \
    misc/cstring.h \
    widget/camera.h \
    widget/netcamview.h \
    misc/smileypack.h \
    widget/emoticonswidget.h \
    misc/style.h \
    widget/adjustingscrollarea.h \
    widget/croppinglabel.h \
    widget/friendlistwidget.h \
    widget/genericchatroomwidget.h \
    widget/form/genericchatform.h \
    widget/tool/chatactions/chataction.h \
    widget/chatareawidget.h \
    filetransferinstance.h \
    corestructs.h \
    coredefines.h \
    coreav.h \
    widget/tool/chatactions/messageaction.h \
    widget/tool/chatactions/filetransferaction.h \
    widget/tool/chatactions/systemmessageaction.h \
    widget/tool/chatactions/actionaction.h \
    historykeeper.h \
    widget/form/loadhistorydialog.h \
    widget/maskablepixmapwidget.h \
    videosource.h \
    cameraworker.h \
    widget/videosurface.h

SOURCES += \
    widget/form/addfriendform.cpp \
    widget/form/chatform.cpp \
    widget/form/groupchatform.cpp \
    widget/form/settingswidget.cpp \
    widget/form/settings/generalform.cpp \
    widget/form/settings/identityform.cpp \
    widget/form/settings/privacyform.cpp \
    widget/form/settings/avform.cpp \
    widget/form/filesform.cpp \
    widget/tool/chattextedit.cpp \
    widget/tool/friendrequestdialog.cpp \
    widget/friendwidget.cpp \
    widget/groupwidget.cpp \
    widget/widget.cpp \
    core.cpp \
    friend.cpp \
    friendlist.cpp \
    group.cpp \
    grouplist.cpp \
    main.cpp \
    misc/settings.cpp \
    misc/cdata.cpp \
    misc/cstring.cpp \
    widget/camera.cpp \
    widget/netcamview.cpp \
    misc/smileypack.cpp \
    widget/emoticonswidget.cpp \
    misc/style.cpp \
    widget/adjustingscrollarea.cpp \
    widget/croppinglabel.cpp \
    widget/friendlistwidget.cpp \
    coreav.cpp \
    widget/genericchatroomwidget.cpp \
    widget/form/genericchatform.cpp \
    widget/tool/chatactions/chataction.cpp \
    widget/chatareawidget.cpp \
    filetransferinstance.cpp \
    corestructs.cpp \
    widget/tool/chatactions/messageaction.cpp \
    widget/tool/chatactions/filetransferaction.cpp \
    widget/tool/chatactions/systemmessageaction.cpp \
    widget/tool/chatactions/actionaction.cpp \
    historykeeper.cpp \
    widget/form/loadhistorydialog.cpp \
    widget/maskablepixmapwidget.cpp \
    cameraworker.cpp \
    widget/videosurface.cpp
=======
HEADERS  += src/widget/form/addfriendform.h \
    src/widget/form/chatform.h \
    src/widget/form/groupchatform.h \
    src/widget/form/settingswidget.h \
    src/widget/form/settings/genericsettings.h \
    src/widget/form/settings/generalform.h \
    src/widget/form/settings/identityform.h \
    src/widget/form/settings/privacyform.h \
    src/widget/form/settings/avform.h \
    src/widget/form/filesform.h \
    src/widget/tool/chattextedit.h \
    src/widget/tool/friendrequestdialog.h \
    src/widget/friendwidget.h \
    src/widget/groupwidget.h \
    src/widget/widget.h \
    src/friend.h \
    src/group.h \
    src/grouplist.h \
    src/misc/settings.h \
    src/core.h \
    src/friendlist.h \
    src/misc/cdata.h \
    src/misc/cstring.h \
    src/widget/camera.h \
    src/widget/netcamview.h \
    src/misc/smileypack.h \
    src/widget/emoticonswidget.h \
    src/misc/style.h \
    src/widget/adjustingscrollarea.h \
    src/widget/croppinglabel.h \
    src/widget/friendlistwidget.h \
    src/widget/genericchatroomwidget.h \
    src/widget/form/genericchatform.h \
    src/widget/tool/chatactions/chataction.h \
    src/widget/chatareawidget.h \
    src/filetransferinstance.h \
    src/corestructs.h \
    src/coredefines.h \
    src/coreav.h \
    src/widget/tool/chatactions/messageaction.h \
    src/widget/tool/chatactions/filetransferaction.h \
    src/widget/tool/chatactions/systemmessageaction.h \
    src/widget/tool/chatactions/actionaction.h \
    src/widget/maskablepixmapwidget.h \
    src/videosource.h \
    src/cameraworker.h \
    src/widget/videosurface.h

SOURCES += \
    src/widget/form/addfriendform.cpp \
    src/widget/form/chatform.cpp \
    src/widget/form/groupchatform.cpp \
    src/widget/form/settingswidget.cpp \
    src/widget/form/settings/generalform.cpp \
    src/widget/form/settings/identityform.cpp \
    src/widget/form/settings/privacyform.cpp \
    src/widget/form/settings/avform.cpp \
    src/widget/form/filesform.cpp \
    src/widget/tool/chattextedit.cpp \
    src/widget/tool/friendrequestdialog.cpp \
    src/widget/friendwidget.cpp \
    src/widget/groupwidget.cpp \
    src/widget/widget.cpp \
    src/core.cpp \
    src/friend.cpp \
    src/friendlist.cpp \
    src/group.cpp \
    src/grouplist.cpp \
    src/main.cpp \
    src/misc/settings.cpp \
    src/misc/cdata.cpp \
    src/misc/cstring.cpp \
    src/widget/camera.cpp \
    src/widget/netcamview.cpp \
    src/misc/smileypack.cpp \
    src/widget/emoticonswidget.cpp \
    src/misc/style.cpp \
    src/widget/adjustingscrollarea.cpp \
    src/widget/croppinglabel.cpp \
    src/widget/friendlistwidget.cpp \
    src/coreav.cpp \
    src/widget/genericchatroomwidget.cpp \
    src/widget/form/genericchatform.cpp \
    src/widget/tool/chatactions/chataction.cpp \
    src/widget/chatareawidget.cpp \
    src/filetransferinstance.cpp \
    src/corestructs.cpp \
    src/widget/tool/chatactions/messageaction.cpp \
    src/widget/tool/chatactions/filetransferaction.cpp \
    src/widget/tool/chatactions/systemmessageaction.cpp \
    src/widget/tool/chatactions/actionaction.cpp \
    src/widget/maskablepixmapwidget.cpp \
    src/cameraworker.cpp \
    src/widget/videosurface.cpp
>>>>>>> e33a37c5
<|MERGE_RESOLUTION|>--- conflicted
+++ resolved
@@ -26,19 +26,13 @@
 TARGET    = qtox
 TEMPLATE  = app
 FORMS    += \
-<<<<<<< HEAD
-    mainwindow.ui \
-    widget/form/settings/generalsettings.ui \
-    widget/form/settings/avsettings.ui \
-    widget/form/settings/identitysettings.ui \
-    widget/form/settings/privacysettings.ui \
-    widget/form/loadhistorydialog.ui
-=======
     src/mainwindow.ui \
     src/widget/form/settings/generalsettings.ui \
     src/widget/form/settings/avsettings.ui \
-    src/widget/form/settings/identitysettings.ui
->>>>>>> e33a37c5
+    src/widget/form/settings/identitysettings.ui \
+    src/widget/form/settings/privacysettings.ui \
+    src/widget/form/loadhistorydialog.ui
+    
 CONFIG   += c++11
 
 TRANSLATIONS = translations/de.ts \
@@ -97,106 +91,6 @@
 #     -pthread -lrt -lGL -lpthread -Wl,-Bdynamic -ldl -lc
 #QMAKE_CXXFLAGS += -Os -flto -static-libstdc++ -static-libgcc
 
-<<<<<<< HEAD
-HEADERS  += widget/form/addfriendform.h \
-    widget/form/chatform.h \
-    widget/form/groupchatform.h \
-    widget/form/settingswidget.h \
-    widget/form/settings/genericsettings.h \
-    widget/form/settings/generalform.h \
-    widget/form/settings/identityform.h \
-    widget/form/settings/privacyform.h \
-    widget/form/settings/avform.h \
-    widget/form/filesform.h \
-    widget/tool/chattextedit.h \
-    widget/tool/friendrequestdialog.h \
-    widget/friendwidget.h \
-    widget/groupwidget.h \
-    widget/widget.h \
-    friend.h \
-    group.h \
-    grouplist.h \
-    misc/settings.h \
-    core.h \
-    friendlist.h \
-    misc/cdata.h \
-    misc/cstring.h \
-    widget/camera.h \
-    widget/netcamview.h \
-    misc/smileypack.h \
-    widget/emoticonswidget.h \
-    misc/style.h \
-    widget/adjustingscrollarea.h \
-    widget/croppinglabel.h \
-    widget/friendlistwidget.h \
-    widget/genericchatroomwidget.h \
-    widget/form/genericchatform.h \
-    widget/tool/chatactions/chataction.h \
-    widget/chatareawidget.h \
-    filetransferinstance.h \
-    corestructs.h \
-    coredefines.h \
-    coreav.h \
-    widget/tool/chatactions/messageaction.h \
-    widget/tool/chatactions/filetransferaction.h \
-    widget/tool/chatactions/systemmessageaction.h \
-    widget/tool/chatactions/actionaction.h \
-    historykeeper.h \
-    widget/form/loadhistorydialog.h \
-    widget/maskablepixmapwidget.h \
-    videosource.h \
-    cameraworker.h \
-    widget/videosurface.h
-
-SOURCES += \
-    widget/form/addfriendform.cpp \
-    widget/form/chatform.cpp \
-    widget/form/groupchatform.cpp \
-    widget/form/settingswidget.cpp \
-    widget/form/settings/generalform.cpp \
-    widget/form/settings/identityform.cpp \
-    widget/form/settings/privacyform.cpp \
-    widget/form/settings/avform.cpp \
-    widget/form/filesform.cpp \
-    widget/tool/chattextedit.cpp \
-    widget/tool/friendrequestdialog.cpp \
-    widget/friendwidget.cpp \
-    widget/groupwidget.cpp \
-    widget/widget.cpp \
-    core.cpp \
-    friend.cpp \
-    friendlist.cpp \
-    group.cpp \
-    grouplist.cpp \
-    main.cpp \
-    misc/settings.cpp \
-    misc/cdata.cpp \
-    misc/cstring.cpp \
-    widget/camera.cpp \
-    widget/netcamview.cpp \
-    misc/smileypack.cpp \
-    widget/emoticonswidget.cpp \
-    misc/style.cpp \
-    widget/adjustingscrollarea.cpp \
-    widget/croppinglabel.cpp \
-    widget/friendlistwidget.cpp \
-    coreav.cpp \
-    widget/genericchatroomwidget.cpp \
-    widget/form/genericchatform.cpp \
-    widget/tool/chatactions/chataction.cpp \
-    widget/chatareawidget.cpp \
-    filetransferinstance.cpp \
-    corestructs.cpp \
-    widget/tool/chatactions/messageaction.cpp \
-    widget/tool/chatactions/filetransferaction.cpp \
-    widget/tool/chatactions/systemmessageaction.cpp \
-    widget/tool/chatactions/actionaction.cpp \
-    historykeeper.cpp \
-    widget/form/loadhistorydialog.cpp \
-    widget/maskablepixmapwidget.cpp \
-    cameraworker.cpp \
-    widget/videosurface.cpp
-=======
 HEADERS  += src/widget/form/addfriendform.h \
     src/widget/form/chatform.h \
     src/widget/form/groupchatform.h \
@@ -243,7 +137,9 @@
     src/widget/maskablepixmapwidget.h \
     src/videosource.h \
     src/cameraworker.h \
-    src/widget/videosurface.h
+    src/widget/videosurface.h \
+    src/widget/form/loadhistorydialog.h \
+    src/historykeeper.h
 
 SOURCES += \
     src/widget/form/addfriendform.cpp \
@@ -290,5 +186,6 @@
     src/widget/tool/chatactions/actionaction.cpp \
     src/widget/maskablepixmapwidget.cpp \
     src/cameraworker.cpp \
-    src/widget/videosurface.cpp
->>>>>>> e33a37c5
+    src/widget/videosurface.cpp \
+    src/widget/form/loadhistorydialog.cpp \
+    src/historykeeper.cpp