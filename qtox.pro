#-------------------------------------------------
#
# Project created by QtCreator 2014-06-22T14:07:35
#
#-------------------------------------------------

#    This file is part of qTox, a Qt-based graphical interface for Tox.
#
#    This program is libre software: you can redistribute it and/or modify
#    it under the terms of the GNU General Public License as published by
#    the Free Software Foundation, either version 3 of the License, or
#    (at your option) any later version.
#    This program is distributed in the hope that it will be useful,
#    but WITHOUT ANY WARRANTY; without even the implied warranty of
#    MERCHANTABILITY or FITNESS FOR A PARTICULAR PURPOSE.
#
#    See the COPYING file for more details.


QT       += core gui network xml opengl sql svg
greaterThan(QT_MAJOR_VERSION, 4): QT += widgets

TARGET    = qtox
TEMPLATE  = app
FORMS    += \
    src/android.ui \
    src/loginscreen.ui \
    src/mainwindow.ui \
    src/chatlog/content/filetransferwidget.ui \
    src/widget/form/profileform.ui \
    src/widget/form/loadhistorydialog.ui \
    src/widget/form/setpassworddialog.ui \
    src/widget/form/settings/aboutsettings.ui \
    src/widget/form/settings/advancedsettings.ui \
    src/widget/form/settings/avsettings.ui \
    src/widget/form/settings/generalsettings.ui \
    src/widget/form/settings/privacysettings.ui \
    src/widget/form/removefrienddialog.ui

CONFIG   += c++11

QMAKE_CXXFLAGS += -fno-exceptions

# Rules for creating/updating {ts|qm}-files
include(translations/i18n.pri)
# Build all the qm files now, to make RCC happy
system($$fromfile(translations/i18n.pri, updateallqm))

GIT_VERSION = $$system(git rev-parse HEAD 2> /dev/null || echo "built without git")
DEFINES += GIT_VERSION=\"\\\"$$quote($$GIT_VERSION)\\\"\"
# date works on linux/mac, but it would hangs qmake on windows
# This hack returns 0 on batch (windows), but executes "date +%s" or return 0 if it fails on bash (linux/mac)
TIMESTAMP = $$system($1 2>null||echo 0||a;rm null;date +%s||echo 0) # I'm so sorry
DEFINES += TIMESTAMP=$$TIMESTAMP
DEFINES += LOG_TO_FILE
DEFINES += QT_MESSAGELOGCONTEXT

android {
    ANDROID_TOOLCHAIN=/opt/android/toolchain-r9d-17/
    INCLUDEPATH += $$ANDROID_TOOLCHAIN/include/
    LIBS += -L$$PWD/libs/lib -L$$ANDROID_TOOLCHAIN/lib

    DISABLE_PLATFORM_EXT=YES
    DISABLE_FILTER_AUDIO=YES

    ANDROID_PACKAGE_SOURCE_DIR = $$PWD/android
    contains(ANDROID_TARGET_ARCH,armeabi) {
        exists($$ANDROID_TOOLCHAIN/lib/libopenal.so) {
            ANDROID_EXTRA_LIBS = $$ANDROID_TOOLCHAIN/lib/libopenal.so
        } else {
        exists($$PWD/libs/lib/libopenal.so) {
            ANDROID_EXTRA_LIBS = $$PWD/libs/lib/libopenal.so
        } else {
            error(Can\'t find libopenal.so)
        }}
    }

    RESOURCES += android.qrc

    HEADERS += src/widget/androidgui.h

    SOURCES += src/widget/androidgui.cpp

    DISTFILES += \
        android/gradle/wrapper/gradle-wrapper.jar \
        android/AndroidManifest.xml \
        android/gradlew.bat \
        android/res/values/libs.xml \
        android/build.gradle \
        android/gradle/wrapper/gradle-wrapper.properties \
        android/gradlew
}

contains(DISABLE_PLATFORM_EXT, YES) {

} else {
    DEFINES += QTOX_PLATFORM_EXT
}

contains(DISABLE_FILTER_AUDIO, YES) {

} else {
     DEFINES += QTOX_FILTER_AUDIO
}

contains(HIGH_DPI, YES) {
    QT_DEVICE_PIXEL_RATIO= auto
    DEFINES += HIGH_DPI
}

contains(JENKINS,YES) {
    INCLUDEPATH += ./libs/include/
} else {
    INCLUDEPATH += libs/include
}

contains(DEFINES, QTOX_FILTER_AUDIO) {
    HEADERS += src/audio/audiofilterer.h
    SOURCES += src/audio/audiofilterer.cpp
}

contains(DEFINES, QTOX_PLATFORM_EXT) {
    HEADERS += src/platform/timer.h
    SOURCES += src/platform/timer_osx.cpp \
               src/platform/timer_win.cpp \
               src/platform/timer_x11.cpp

    HEADERS += src/platform/autorun.h
    SOURCES += src/platform/autorun_win.cpp \
               src/platform/autorun_xdg.cpp \
               src/platform/autorun_osx.cpp
}

# Rules for Windows, Mac OSX, and Linux
win32 {
    RC_FILE = windows/qtox.rc
    LIBS += -L$$PWD/libs/lib -ltoxav -ltoxcore -ltoxencryptsave -ltoxdns -lsodium -lvpx -lpthread
    LIBS += -L$$PWD/libs/lib -lavformat -lavdevice -lavcodec -lavutil -lswscale -lOpenAL32 -lopus
    LIBS += -lopengl32 -lole32 -loleaut32 -lvfw32 -lws2_32 -liphlpapi -lz -luuid
    LIBS += -lqrencode
    LIBS += -lstrmiids # For DirectShow
    contains(DEFINES, QTOX_FILTER_AUDIO) {
        contains(STATICPKG, YES) {
            LIBS += -Wl,-Bstatic -lfilteraudio
        } else {
            LIBS += -lfilteraudio
        }
    }
} else {
    macx {
        BUNDLEID = im.tox.qtox
        ICON = img/icons/qtox.icns
        QMAKE_INFO_PLIST = osx/info.plist
        QMAKE_MACOSX_DEPLOYMENT_TARGET = 10.7
        LIBS += -L$$PWD/libs/lib/ -ltoxcore -ltoxav -ltoxencryptsave -ltoxdns -lsodium -lvpx -lopus -framework OpenAL -lavformat -lavdevice -lavcodec -lavutil -lswscale -mmacosx-version-min=10.7
        LIBS += -lqrencode
        contains(DEFINES, QTOX_PLATFORM_EXT) { LIBS += -framework IOKit -framework CoreFoundation }
        contains(DEFINES, QTOX_FILTER_AUDIO) { LIBS += -lfilteraudio }
    } else {
        android {
            LIBS += -ltoxcore -ltoxav -ltoxencryptsave -ltoxdns
            LIBS += -llibjpeg -llibwebp -llibpng -llibtiff -llibjasper -lIlmImf
            LIBS += -lopus -lvpx -lsodium -lopenal
        } else {
            # If we're building a package, static link libtox[core,av] and libsodium, since they are not provided by any package
            contains(STATICPKG, YES) {
                target.path = /usr/bin
                INSTALLS += target
                LIBS += -L$$PWD/libs/lib/ -lopus -lvpx -lopenal -Wl,-Bstatic -ltoxcore -ltoxav -ltoxencryptsave -ltoxdns -lsodium -lavformat -lavdevice -lavcodec -lavutil -lswscale -lz -Wl,-Bdynamic
                LIBS += -Wl,-Bstatic -ljpeg -ltiff -lpng -ljasper -lIlmImf -lIlmThread -lIex -ldc1394 -lraw1394 -lHalf -lz -llzma -ljbig
                LIBS += -Wl,-Bdynamic -lv4l1 -lv4l2 -lavformat -lavcodec -lavutil -lswscale -lusb-1.0
                LIBS += -lqrencode
            } else {
                LIBS += -L$$PWD/libs/lib/ -ltoxcore -ltoxav -ltoxencryptsave -ltoxdns -lvpx -lsodium -lopenal -lavformat -lavdevice -lavcodec -lavutil -lswscale
                LIBS += -lqrencode
            }

            contains(DEFINES, QTOX_PLATFORM_EXT) {
                LIBS += -lX11 -lXss
            }

            contains(DEFINES, QTOX_FILTER_AUDIO) {
                contains(STATICPKG, YES) {
                    LIBS += -Wl,-Bstatic -lfilteraudio
                } else {
                    LIBS += -lfilteraudio
                }
            }

            contains(JENKINS, YES) {
                LIBS = ./libs/lib/libtoxav.a ./libs/lib/libvpx.a ./libs/lib/libopus.a ./libs/lib/libtoxdns.a ./libs/lib/libtoxencryptsave.a ./libs/lib/libtoxcore.a ./libs/lib/libopenal.a ./libs/lib/libsodium.a ./libs/lib/libfilteraudio.a ./libs/lib/libavformat-ffmpeg.so ./libs/lib/libavdevice-ffmpeg.so ./libs/lib/libavcodec-ffmpeg.so ./libs/lib/libavutil-ffmpeg.so ./libs/lib/libswscale-ffmpeg.so -ldl -lX11 -lXss -lqrencode
                contains(ENABLE_SYSTRAY_UNITY_BACKEND, YES) {
                    LIBS += -lgobject-2.0 -lappindicator -lgtk-x11-2.0
                }
                LIBS += -s
            }
        }
    }
}

# The systray Unity backend implements the system tray icon on Unity (Ubuntu) and GNOME desktops.
unix:!macx:!android {
contains(ENABLE_SYSTRAY_UNITY_BACKEND, YES) {
    DEFINES += ENABLE_SYSTRAY_UNITY_BACKEND

    INCLUDEPATH += "/usr/include/glib-2.0"
    INCLUDEPATH += "/usr/include/gtk-2.0"
    INCLUDEPATH += "/usr/include/atk-1.0"
    INCLUDEPATH += "/usr/include/cairo"
    INCLUDEPATH += "/usr/include/ffmpeg"
    INCLUDEPATH += "/usr/include/gdk-pixbuf-2.0"
    INCLUDEPATH += "/usr/include/libappindicator-0.1"
    INCLUDEPATH += "/usr/include/libdbusmenu-glib-0.4"
    INCLUDEPATH += "/usr/include/pango-1.0"
    equals(QT_ARCH, x86_64) {
        INCLUDEPATH += "/usr/lib64/glib-2.0/include"
        INCLUDEPATH += "/usr/lib/x86_64-linux-gnu/glib-2.0/include"
        INCLUDEPATH += "/usr/lib64/gtk-2.0/include"
        INCLUDEPATH += "/usr/lib/x86_64-linux-gnu/gtk-2.0/include"
    }
    else {
        INCLUDEPATH += "/usr/lib/glib-2.0/include"
        INCLUDEPATH += "/usr/lib/i386-linux-gnu/glib-2.0/include"
        INCLUDEPATH += "/usr/lib/gtk-2.0/include"
        INCLUDEPATH += "/usr/lib/i386-linux-gnu/gtk-2.0/include"
    }

    LIBS += -lgobject-2.0 -lappindicator -lgtk-x11-2.0
}
}

# The systray Status Notifier backend implements the system tray icon on KDE and compatible desktops
unix:!macx:!android {
contains(ENABLE_SYSTRAY_STATUSNOTIFIER_BACKEND, NO) {
} else {
    DEFINES += ENABLE_SYSTRAY_STATUSNOTIFIER_BACKEND

    INCLUDEPATH += "/usr/include/glib-2.0"
    INCLUDEPATH += "/usr/include/gtk-2.0"
    INCLUDEPATH += "/usr/include/atk-1.0"
    INCLUDEPATH += "/usr/include/cairo"
    INCLUDEPATH += "/usr/include/ffmpeg"
    INCLUDEPATH += "/usr/include/gdk-pixbuf-2.0"
    INCLUDEPATH += "/usr/include/pango-1.0"
    equals(QT_ARCH, x86_64) {
        INCLUDEPATH += "/usr/lib64/glib-2.0/include"
        INCLUDEPATH += "/usr/lib/x86_64-linux-gnu/glib-2.0/include"
        INCLUDEPATH += "/usr/lib64/gtk-2.0/include"
        INCLUDEPATH += "/usr/lib/x86_64-linux-gnu/gtk-2.0/include"
    }
    else {
        INCLUDEPATH += "/usr/lib/glib-2.0/include"
        INCLUDEPATH += "/usr/lib/i386-linux-gnu/glib-2.0/include"
        INCLUDEPATH += "/usr/lib/gtk-2.0/include"
        INCLUDEPATH += "/usr/lib/i386-linux-gnu/gtk-2.0/include"
    }


    LIBS += -lglib-2.0 -lgdk_pixbuf-2.0 -lgio-2.0 -lcairo -lgtk-x11-2.0 -lgdk-x11-2.0 -lgobject-2.0

    SOURCES +=     src/platform/statusnotifier/closures.c \
    src/platform/statusnotifier/enums.c \
    src/platform/statusnotifier/statusnotifier.c

    HEADERS += src/platform/statusnotifier/closures.h \
    src/platform/statusnotifier/enums.h \
    src/platform/statusnotifier/interfaces.h \
    src/platform/statusnotifier/statusnotifier.h
}
}

# The systray GTK backend implements a system tray icon compatible with many systems
unix:!macx:!android {
contains(ENABLE_SYSTRAY_GTK_BACKEND, NO) {
} else {
    DEFINES += ENABLE_SYSTRAY_GTK_BACKEND

    INCLUDEPATH += "/usr/include/glib-2.0"
    INCLUDEPATH += "/usr/include/gtk-2.0"
    INCLUDEPATH += "/usr/include/atk-1.0"
    INCLUDEPATH += "/usr/include/gdk-pixbuf-2.0"
    INCLUDEPATH += "/usr/include/cairo"
    INCLUDEPATH += "/usr/include/pango-1.0"
    equals(QT_ARCH, x86_64) {
        INCLUDEPATH += "/usr/lib64/glib-2.0/include"
        INCLUDEPATH += "/usr/lib/x86_64-linux-gnu/glib-2.0/include"
        INCLUDEPATH += "/usr/lib64/gtk-2.0/include"
        INCLUDEPATH += "/usr/lib/x86_64-linux-gnu/gtk-2.0/include"
    }
    else {
        INCLUDEPATH += "/usr/lib/glib-2.0/include"
        INCLUDEPATH += "/usr/lib/i386-linux-gnu/glib-2.0/include"
        INCLUDEPATH += "/usr/lib/gtk-2.0/include"
        INCLUDEPATH += "/usr/lib/i386-linux-gnu/gtk-2.0/include"
    }


    LIBS += -lglib-2.0 -lgdk_pixbuf-2.0 -lgio-2.0 -lcairo -lgtk-x11-2.0 -lgdk-x11-2.0 -lgobject-2.0
}
}

!android {
    RESOURCES += res.qrc \
        smileys/smileys.qrc

    HEADERS  += \
        src/friend.h \
        src/group.h \
        src/grouplist.h \
        src/friendlist.h \
        src/persistence/smileypack.h \
        src/widget/emoticonswidget.h \
        src/widget/style.h \
        src/widget/tool/croppinglabel.h \
        src/widget/maskablepixmapwidget.h \
        src/video/videosurface.h \
        src/net/toxuri.h \
        src/net/toxdns.h \
        src/persistence/toxsave.h \
        src/persistence/serialize.h \
        src/chatlog/chatlog.h \
        src/chatlog/chatline.h \
        src/chatlog/chatlinecontent.h \
        src/chatlog/chatlinecontentproxy.h \
        src/chatlog/content/text.h \
        src/chatlog/content/spinner.h \
        src/chatlog/content/filetransferwidget.h \
        src/chatlog/chatmessage.h \
        src/chatlog/content/image.h \
        src/chatlog/customtextdocument.h \
        src/widget/form/settings/aboutform.h \
        src/widget/form/settings/advancedform.h \
        src/chatlog/content/notificationicon.h \
        src/chatlog/content/timestamp.h \
        src/chatlog/documentcache.h \
        src/chatlog/pixmapcache.h \
        src/persistence/offlinemsgengine.h \
        src/widget/form/addfriendform.h \
        src/widget/form/chatform.h \
        src/widget/form/groupchatform.h \
        src/widget/form/settingswidget.h \
        src/widget/form/settings/genericsettings.h \
        src/widget/form/settings/generalform.h \
        src/widget/form/settings/privacyform.h \
        src/widget/form/settings/avform.h \
        src/widget/form/filesform.h \
        src/widget/form/profileform.h \
        src/widget/tool/chattextedit.h \
        src/widget/tool/friendrequestdialog.h \
        src/widget/friendwidget.h \
        src/widget/groupwidget.h \
        src/widget/widget.h \
        src/video/netcamview.h \
        src/widget/friendlistwidget.h \
        src/widget/genericchatroomwidget.h \
        src/widget/form/genericchatform.h \
        src/widget/tool/adjustingscrollarea.h \
        src/widget/form/loadhistorydialog.h \
        src/widget/form/setpassworddialog.h \
        src/widget/form/tabcompleter.h \
        src/widget/flowlayout.h \
        src/ipc.h \
        src/net/autoupdate.h \
        src/widget/tool/callconfirmwidget.h \
        src/widget/systemtrayicon.h \
        src/widget/qrwidget.h \
        src/widget/systemtrayicon_private.h \
        src/widget/loginscreen.h

    SOURCES += \
        src/widget/form/addfriendform.cpp \
        src/widget/form/settingswidget.cpp \
        src/widget/form/settings/generalform.cpp \
        src/widget/form/settings/privacyform.cpp \
        src/widget/form/settings/avform.cpp \
        src/widget/form/profileform.cpp \
        src/widget/form/filesform.cpp \
        src/widget/tool/chattextedit.cpp \
        src/widget/tool/friendrequestdialog.cpp \
        src/widget/widget.cpp \
        src/video/netcamview.cpp \
        src/widget/friendlistwidget.cpp \
        src/widget/tool/adjustingscrollarea.cpp \
        src/widget/form/loadhistorydialog.cpp \
        src/widget/form/setpassworddialog.cpp \
        src/widget/form/tabcompleter.cpp \
        src/widget/flowlayout.cpp \
        src/ipc.cpp \
        src/net/autoupdate.cpp \
        src/widget/tool/callconfirmwidget.cpp \
        src/widget/systemtrayicon.cpp \
        src/widget/groupwidget.cpp \
        src/widget/friendwidget.cpp \
        src/widget/form/chatform.cpp \
        src/widget/form/groupchatform.cpp \
        src/widget/form/genericchatform.cpp \
        src/friend.cpp \
        src/friendlist.cpp \
        src/group.cpp \
        src/grouplist.cpp \
        src/persistence/smileypack.cpp \
        src/widget/emoticonswidget.cpp \
        src/widget/style.cpp \
        src/widget/tool/croppinglabel.cpp \
        src/widget/maskablepixmapwidget.cpp \
        src/video/videosurface.cpp \
        src/net/toxuri.cpp \
        src/net/toxdns.cpp \
        src/persistence/toxsave.cpp \
        src/persistence/serialize.cpp \
        src/chatlog/chatlog.cpp \
        src/chatlog/chatline.cpp \
        src/chatlog/chatlinecontent.cpp \
        src/chatlog/chatlinecontentproxy.cpp \
        src/chatlog/content/text.cpp \
        src/chatlog/content/spinner.cpp \
        src/chatlog/content/filetransferwidget.cpp \
        src/chatlog/chatmessage.cpp \
        src/chatlog/content/image.cpp \
        src/chatlog/customtextdocument.cpp\
        src/widget/form/settings/aboutform.cpp \
        src/widget/form/settings/advancedform.cpp \
        src/chatlog/content/notificationicon.cpp \
        src/chatlog/content/timestamp.cpp \
        src/chatlog/documentcache.cpp \
        src/chatlog/pixmapcache.cpp \
        src/persistence/offlinemsgengine.cpp \
        src/widget/qrwidget.cpp \
        src/widget/genericchatroomwidget.cpp \
        src/widget/loginscreen.cpp
}

win32 {
    HEADERS += \
        src/platform/camera/directshow.h

    SOURCES += \
        src/platform/camera/directshow.cpp
}

unix:!macx {
    HEADERS += \
        src/platform/camera/v4l2.h

    SOURCES += \
        src/platform/camera/v4l2.cpp
}

macx {
    SOURCES += \
        src/platform/install_osx.cpp

    HEADERS += \
        src/platform/install_osx.h
}

SOURCES += \
    src/audio/audio.cpp \
    src/persistence/historykeeper.cpp \
    src/main.cpp \
    src/nexus.cpp \
    src/core/cdata.cpp \
    src/core/cstring.cpp \
    src/persistence/settings.cpp \
    src/persistence/db/genericddinterface.cpp \
    src/persistence/db/plaindb.cpp \
    src/persistence/db/encrypteddb.cpp \
    src/video/videoframe.cpp \
    src/widget/gui.cpp \
    src/net/toxme.cpp \
    src/core/core.cpp \
    src/core/coreav.cpp \
    src/core/coreencryption.cpp \
    src/core/corefile.cpp \
    src/core/corestructs.cpp \
    src/persistence/profilelocker.cpp \
    src/net/avatarbroadcaster.cpp \
    src/widget/tool/screenshotgrabber.cpp \
    src/widget/tool/screengrabberchooserrectitem.cpp \
    src/widget/tool/screengrabberoverlayitem.cpp \
    src/widget/tool/toolboxgraphicsitem.cpp \
    src/widget/tool/flyoutoverlaywidget.cpp \
    src/widget/form/settings/verticalonlyscroller.cpp \
    src/video/cameradevice.cpp \
    src/video/camerasource.cpp \
    src/video/corevideosource.cpp \
    src/core/toxid.cpp \
    src/persistence/profile.cpp \
    src/widget/translator.cpp \
    src/persistence/settingsserializer.cpp \
    src/widget/notificationscrollarea.cpp \
    src/widget/notificationedgewidget.cpp \
    src/widget/circlewidget.cpp \
    src/widget/genericchatitemwidget.cpp \
    src/widget/friendlistlayout.cpp \
    src/widget/genericchatitemlayout.cpp \
    src/widget/categorywidget.cpp \
<<<<<<< HEAD
    src/widget/tool/removefrienddialog.cpp
=======
    src/widget/form/groupinviteform.cpp
>>>>>>> d21a6d29

HEADERS += \
    src/audio/audio.h \
    src/core/core.h \
    src/core/coreav.h \
    src/core/coredefines.h \
    src/core/corefile.h \
    src/core/corestructs.h \
    src/persistence/historykeeper.h \
    src/nexus.h \
    src/core/cdata.h \
    src/core/cstring.h \
    src/persistence/settings.h \
    src/persistence/db/genericddinterface.h \
    src/persistence/db/plaindb.h \
    src/persistence/db/encrypteddb.h \
    src/video/videoframe.h \
    src/video/videosource.h \
    src/widget/gui.h \
    src/net/toxme.h \
    src/persistence/profilelocker.h \
    src/net/avatarbroadcaster.h \
    src/widget/tool/screenshotgrabber.h \
    src/widget/tool/screengrabberchooserrectitem.h \
    src/widget/tool/screengrabberoverlayitem.h \
    src/widget/tool/toolboxgraphicsitem.h \
    src/widget/tool/flyoutoverlaywidget.h \
    src/widget/form/settings/verticalonlyscroller.h \
    src/video/cameradevice.h \
    src/video/camerasource.h \
    src/video/corevideosource.h \
    src/video/videomode.h \
    src/core/toxid.h \
    src/persistence/profile.h \
    src/widget/translator.h \
    src/persistence/settingsserializer.h \
    src/widget/notificationscrollarea.h \
    src/widget/notificationedgewidget.h \
    src/widget/circlewidget.h \
    src/widget/genericchatitemwidget.h \
    src/widget/friendlistlayout.h \
    src/widget/genericchatitemlayout.h \
    src/widget/categorywidget.h \
<<<<<<< HEAD
    src/widget/tool/removefrienddialog.h
=======
    src/widget/form/groupinviteform.h
>>>>>>> d21a6d29
<|MERGE_RESOLUTION|>--- conflicted
+++ resolved
@@ -495,11 +495,8 @@
     src/widget/friendlistlayout.cpp \
     src/widget/genericchatitemlayout.cpp \
     src/widget/categorywidget.cpp \
-<<<<<<< HEAD
-    src/widget/tool/removefrienddialog.cpp
-=======
+    src/widget/tool/removefrienddialog.cpp \
     src/widget/form/groupinviteform.cpp
->>>>>>> d21a6d29
 
 HEADERS += \
     src/audio/audio.h \
@@ -543,8 +540,5 @@
     src/widget/friendlistlayout.h \
     src/widget/genericchatitemlayout.h \
     src/widget/categorywidget.h \
-<<<<<<< HEAD
-    src/widget/tool/removefrienddialog.h
-=======
-    src/widget/form/groupinviteform.h
->>>>>>> d21a6d29
+    src/widget/tool/removefrienddialog.h \
+    src/widget/form/groupinviteform.h