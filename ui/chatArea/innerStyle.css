div.message {
  color: @black;
  font: @big;
}

div.action {
  color: #1818FF;
  font: @big;
}

div.typing {
  color: @mediumGreyLight;
  font: @big;
}

span.quote {
  color: #279419;
}

div.alert {
  margin-left: 0px;
  margin-right: 0px;
  color: @black;
  background-color: @orange;
  font: @big;
}

div.alert_name {
  color: @black;
  background-color: @orange;
  font: @bigBold;
<<<<<<< HEAD
=======
}

div.button {
  margin-top: 0px;
  margin-bottom: 0px;
  margin-left: 0px;
  color: @white;
}

a {
    color: blue;
>>>>>>> 5bd3cd04
}<|MERGE_RESOLUTION|>--- conflicted
+++ resolved
@@ -29,18 +29,8 @@
   color: @black;
   background-color: @orange;
   font: @bigBold;
-<<<<<<< HEAD
-=======
-}
-
-div.button {
-  margin-top: 0px;
-  margin-bottom: 0px;
-  margin-left: 0px;
-  color: @white;
 }
 
 a {
     color: blue;
->>>>>>> 5bd3cd04
-}+}
